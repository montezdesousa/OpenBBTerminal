"""Helper functions."""
__docformat__ = "numpy"
# pylint: disable=too-many-lines
import argparse
import io
import json
import logging
import os
import random
import re
import sys
import types
import urllib.parse
import webbrowser
from collections.abc import Iterable
from datetime import date as d
from datetime import datetime, timedelta
from difflib import SequenceMatcher
from functools import lru_cache
from pathlib import Path
from typing import Dict, List, Optional, Tuple, Union

<<<<<<< HEAD
import pytz
import pandas as pd
from rich.table import Table
=======
import dotenv
>>>>>>> ee34a1f2
import iso8601
import matplotlib
import matplotlib.pyplot as plt
import numpy as np
import pandas as pd
import pandas.io.formats.format
import pytz
import requests
import yfinance as yf
from holidays import US as us_holidays
from pandas._config.config import get_option
from pandas.plotting import register_matplotlib_converters
from PIL import Image, ImageDraw
from rich.table import Table
from screeninfo import get_monitors

from openbb_terminal import config_plot as cfgPlot
from openbb_terminal import config_terminal as cfg
from openbb_terminal import feature_flags as obbff
from openbb_terminal.core.config import paths
from openbb_terminal.core.config.paths import (
    HOME_DIRECTORY,
    USER_EXPORTS_DIRECTORY,
)
<<<<<<< HEAD
=======
from openbb_terminal.rich_config import console
>>>>>>> ee34a1f2

logger = logging.getLogger(__name__)

register_matplotlib_converters()
if cfgPlot.BACKEND is not None:
    matplotlib.use(cfgPlot.BACKEND)

NO_EXPORT = 0
EXPORT_ONLY_RAW_DATA_ALLOWED = 1
EXPORT_ONLY_FIGURES_ALLOWED = 2
EXPORT_BOTH_RAW_DATA_AND_FIGURES = 3

MENU_GO_BACK = 0
MENU_QUIT = 1
MENU_RESET = 2

# Command location path to be shown in the figures depending on watermark flag
command_location = ""


# pylint: disable=R0912


# pylint: disable=global-statement
def set_command_location(cmd_loc: str):
    """Set command location.

    Parameters
    ----------
    cmd_loc: str
        Command location called by user
    """
    global command_location
    command_location = cmd_loc


def check_path(path: str) -> str:
    """Check that path file exists.

    Parameters
    ----------
    path: str
        path of file

    Returns
    -------
    str:
        Ratio of similarity between two strings
    """
    # Just return empty path because this will be handled outside this function
    if not path:
        return ""
    if path[0] == "~":
        path = path.replace("~", HOME_DIRECTORY.as_posix())
    # Return string of path if such relative path exists
    if os.path.isfile(path):
        return path
    # Return string of path if an absolute path exists
    if os.path.isfile("/" + path):
        return f"/{path}"
    logger.error("The path file '%s' does not exist.", path)
    console.print(f"[red]The path file '{path}' does not exist.\n[/red]")
    return ""


def parse_and_split_input(an_input: str, custom_filters: List) -> List[str]:
    """Filter and split the input queue.

    Uses regex to filters command arguments that have forward slashes so that it doesn't
    break the execution of the command queue.
    Currently handles unix paths and sorting settings for screener menus.

    Parameters
    ----------
    an_input : str
        User input as string
    custom_filters : List
        Additional regular expressions to match

    Returns
    -------
    List[str]
        Command queue as list
    """
    # Make sure that the user can go back to the root when doing "/"
    if an_input:
        if an_input == "/":
            an_input = "home"

    # everything from ` -f ` to the next known extension
    file_flag = r"(\ -f |\ --file )"
    up_to = r".*?"
    known_extensions = r"(\.xlsx|.csv|.xls|.tsv|.json|.yaml|.ini|.openbb|.ipynb)"
    unix_path_arg_exp = f"({file_flag}{up_to}{known_extensions})"

    # Add custom expressions to handle edge cases of individual controllers
    custom_filter = ""
    for exp in custom_filters:
        if exp is not None:
            custom_filter += f"|{exp}"
            del exp

    slash_filter_exp = f"({unix_path_arg_exp}){custom_filter}"

    filter_input = True
    placeholders: Dict[str, str] = {}
    while filter_input:
        match = re.search(pattern=slash_filter_exp, string=an_input)
        if match is not None:
            placeholder = f"{{placeholder{len(placeholders)+1}}}"
            placeholders[placeholder] = an_input[
                match.span()[0] : match.span()[1]  # noqa:E203
            ]
            an_input = (
                an_input[: match.span()[0]]
                + placeholder
                + an_input[match.span()[1] :]  # noqa:E203
            )
        else:
            filter_input = False

    commands = an_input.split("/")

    for command_num, command in enumerate(commands):
        if command == commands[command_num] == commands[-1] == "":
            return list(filter(None, commands))
        matching_placeholders = [tag for tag in placeholders if tag in command]
        if len(matching_placeholders) > 0:
            for tag in matching_placeholders:
                commands[command_num] = command.replace(tag, placeholders[tag])
    return commands


def log_and_raise(error: Union[argparse.ArgumentTypeError, ValueError]) -> None:
    """Log and output an error."""
    logger.error(str(error))
    raise error


def similar(a: str, b: str) -> float:
    """Return a similarity float between string a and string b.

    Parameters
    ----------
    a: str
        string a
    b: str
        string b

    Returns
    -------
    float:
        Ratio of similarity between two strings
    """
    return SequenceMatcher(None, a, b).ratio()


def return_colored_value(value: str):
    """Return the string value with green, yellow, red or white color based on
    whether the number is positive, negative, zero or other, respectively.

    Parameters
    ----------
    value: str
        string to be checked

    Returns
    -------
    value: str
        string with color based on value of number if it exists
    """
    values = re.findall(r"[-+]?(?:\d*\.\d+|\d+)", value)

    # Finds exactly 1 number in the string
    if len(values) == 1:
        if float(values[0]) > 0:
            return f"[green]{value}[/green]"

        if float(values[0]) < 0:
            return f"[red]{value}[/red]"

        if float(values[0]) == 0:
            return f"[yellow]{value}[/yellow]"

    return f"{value}"


# pylint: disable=too-many-arguments
def print_rich_table(
    df: pd.DataFrame,
    show_index: bool = False,
    title: str = "",
    index_name: str = "",
    headers: Union[List[str], pd.Index] = None,
    floatfmt: Union[str, List[str]] = ".2f",
    show_header: bool = True,
    automatic_coloring: bool = False,
    columns_to_auto_color: List[str] = None,
    rows_to_auto_color: List[str] = None,
):
    """Prepare a table from df in rich.

    Parameters
    ----------
    df: pd.DataFrame
        Dataframe to turn into table
    show_index: bool
        Whether to include index
    title: str
        Title for table
    index_name : str
        Title for index column
    headers: List[str]
        Titles for columns
    floatfmt: Union[str, List[str]]
        Float number formatting specs as string or list of strings. Defaults to ".2f"
    show_header: bool
        Whether to show the header row.
    automatic_coloring: bool
        Automatically color a table based on positive and negative values
    columns_to_auto_color: List[str]
        Columns to automatically color
    rows_to_auto_color: List[str]
        Rows to automatically color
    """
    if obbff.USE_TABULATE_DF:
        table = Table(title=title, show_lines=True, show_header=show_header)

        if obbff.USE_COLOR and automatic_coloring:
            if columns_to_auto_color:
                for col in columns_to_auto_color:
                    # checks whether column exists
                    if col in df.columns:
                        df[col] = df[col].apply(lambda x: return_colored_value(str(x)))
            if rows_to_auto_color:
                for row in rows_to_auto_color:
                    # checks whether row exists
                    if row in df.index:
                        df.loc[row] = df.loc[row].apply(
                            lambda x: return_colored_value(str(x))
                        )

            if columns_to_auto_color is None and rows_to_auto_color is None:
                df = df.applymap(lambda x: return_colored_value(str(x)))

        if show_index:
            table.add_column(index_name)

        if headers is not None:
            if isinstance(headers, pd.Index):
                headers = list(headers)
            if len(headers) != len(df.columns):
                log_and_raise(
                    ValueError("Length of headers does not match length of DataFrame")
                )
            for header in headers:
                table.add_column(str(header))
        else:
            for column in df.columns:
                table.add_column(str(column))

        if isinstance(floatfmt, list):
            if len(floatfmt) != len(df.columns):
                log_and_raise(
                    ValueError(
                        "Length of floatfmt list does not match length of DataFrame columns."
                    )
                )
        if isinstance(floatfmt, str):
            floatfmt = [floatfmt for _ in range(len(df.columns))]

        for idx, values in zip(df.index.tolist(), df.values.tolist()):
            # remove hour/min/sec from timestamp index - Format: YYYY-MM-DD # make better
            row_idx = [str(idx)] if show_index else []
            row_idx += [
                str(x)
                if not isinstance(x, float) and not isinstance(x, np.float64)
                else (
                    f"{x:{floatfmt[idx]}}"
                    if isinstance(floatfmt, list)
                    else (
                        f"{x:.2e}" if 0 < abs(float(x)) <= 0.0001 else f"{x:floatfmt}"
                    )
                )
                for idx, x in enumerate(values)
            ]
            table.add_row(*row_idx)
        console.print(table)
    else:
        if obbff.USE_COLOR and automatic_coloring:
            if columns_to_auto_color:
                for col in columns_to_auto_color:
                    # checks whether column exists
                    if col in df.columns:
                        df[col] = df[col].apply(lambda x: return_colored_value(str(x)))
            if rows_to_auto_color:
                for row in rows_to_auto_color:
                    # checks whether row exists
                    if row in df.index:
                        df.loc[row] = df.loc[row].apply(
                            lambda x: return_colored_value(str(x))
                        )

            if columns_to_auto_color is None and rows_to_auto_color is None:
                df = df.applymap(lambda x: return_colored_value(str(x)))

        console.print(df.to_string(col_space=0))


def check_int_range(mini: int, maxi: int):
    """Check if argparse argument is an int between 2 values.

    Parameters
    ----------
    mini: int
        Min value to compare
    maxi: int
        Max value to compare

    Returns
    -------
    int_range_checker:
        Function that compares the three integers
    """

    # Define the function with default arguments
    def int_range_checker(num: int) -> int:
        """Check if int is between a high and low value.

        Parameters
        ----------
        num: int
            Input integer

        Returns
        ----------
        num: int
            Input number if conditions are met

        Raises
        ------
        argparse.ArgumentTypeError
            Input number not between min and max values
        """
        num = int(num)
        if num < mini or num > maxi:
            log_and_raise(
                argparse.ArgumentTypeError(f"Argument must be in range [{mini},{maxi}]")
            )
        return num

    # Return function handle to checking function
    return int_range_checker


def check_non_negative(value) -> int:
    """Argparse type to check non negative int."""
    new_value = int(value)
    if new_value < 0:
        log_and_raise(argparse.ArgumentTypeError(f"{value} is negative"))
    return new_value


def check_terra_address_format(address: str) -> str:
    """Validate that terra account address has proper format.

    Example: ^terra1[a-z0-9]{38}$

    Parameters
    ----------
    address: str
        terra blockchain account address
    Returns
    -------
    str
        Terra blockchain address or raise argparse exception
    """
    pattern = re.compile(r"^terra1[a-z0-9]{38}$")
    if not pattern.match(address):
        log_and_raise(
            argparse.ArgumentTypeError(
                f"Terra address: {address} has invalid format. Valid format: ^terra1[a-z0-9]{{38}}$"
            )
        )
    return address


def check_non_negative_float(value) -> float:
    """Argparse type to check non negative int."""
    new_value = float(value)
    if new_value < 0:
        log_and_raise(argparse.ArgumentTypeError(f"{value} is negative"))
    return new_value


def check_positive_list(value) -> List[int]:
    """Argparse type to return list of positive ints."""
    list_of_nums = value.split(",")
    list_of_pos = []
    for a_value in list_of_nums:
        new_value = int(a_value)
        if new_value <= 0:
            log_and_raise(
                argparse.ArgumentTypeError(f"{value} is an invalid positive int value")
            )
        list_of_pos.append(new_value)
    return list_of_pos


def check_positive(value) -> int:
    """Argparse type to check positive int."""
    new_value = int(value)
    if new_value <= 0:
        log_and_raise(
            argparse.ArgumentTypeError(f"{value} is an invalid positive int value")
        )
    return new_value


def check_positive_float(value) -> float:
    """Argparse type to check positive int."""
    new_value = float(value)
    if new_value <= 0:
        log_and_raise(
            argparse.ArgumentTypeError(f"{value} is not a positive float value")
        )
    return new_value


def check_percentage_range(num) -> float:
    """Check if float is between 0 and 100. If so, return it.

    Parameters
    ----------
    num: float
        Input float

    Returns
    -------
    num: float
        Input number if conditions are met

    Raises
    ------
    argparse.ArgumentTypeError
        Input number not between min and max values
    """
    num = float(num)
    maxi = 100.0
    mini = 0.0
    if num <= mini or num >= maxi:
        log_and_raise(argparse.ArgumentTypeError("Value must be between 0 and 100"))
    return num


def check_proportion_range(num) -> float:
    """Check if float is between 0 and 1. If so, return it.

    Parameters
    ----------
    num: float
        Input float
    Returns
    -------
    num: float
        Input number if conditions are met
    Raises
    ----------
    argparse.ArgumentTypeError
        Input number not between min and max values
    """
    num = float(num)
    maxi = 1.0
    mini = 0.0
    if num < mini or num > maxi:
        log_and_raise(argparse.ArgumentTypeError("Value must be between 0 and 1"))
    return num


def valid_date_in_past(s: str) -> datetime:
    """Argparse type to check date is in valid format."""
    try:
        delta = datetime.now() - datetime.strptime(s, "%Y-%m-%d")
        if delta.days < 1:
            log_and_raise(
                argparse.ArgumentTypeError(
                    f"Not a valid date: {s}. Must be earlier than today"
                )
            )
        return datetime.strptime(s, "%Y-%m-%d")
    except ValueError as value_error:
        logging.exception(str(value_error))
        raise argparse.ArgumentTypeError(f"Not a valid date: {s}") from value_error


def check_list_dates(str_dates: str) -> List[datetime]:
    """Argparse type to check list of dates provided have a valid format.

    Parameters
    ----------
    str_dates: str
        string with dates separated by ","

    Returns
    -------
    list_dates: List[datetime]
        List of valid dates
    """
    list_dates = list()
    if str_dates:
        if "," in str_dates:
            for dt_marker in str_dates.split(","):
                list_dates.append(valid_date(dt_marker))
        else:
            list_dates.append(valid_date(str_dates))

    return list_dates


def valid_date(s: str) -> datetime:
    """Argparse type to check date is in valid format."""
    try:
        return datetime.strptime(s, "%Y-%m-%d")
    except ValueError as value_error:
        logging.exception(str(value_error))
        raise argparse.ArgumentTypeError(f"Not a valid date: {s}") from value_error


def valid_repo(repo: str) -> str:
    """Argparse type to check github repo is in valid format."""
    result = re.search(r"^[a-zA-Z0-9-_.]+\/[a-zA-Z0-9-_.]+$", repo)  # noqa: W605
    if not result:
        log_and_raise(
            argparse.ArgumentTypeError(
                f"{repo} is not a valid repo. Valid repo: org/repo"
            )
        )
    return repo


def valid_hour(hr: str) -> int:
    """Argparse type to check hour is valid with 24-hour notation."""
    new_hr = int(hr)

    if (new_hr < 0) or (new_hr > 24):
        log_and_raise(
            argparse.ArgumentTypeError(f"{hr} doesn't follow 24-hour notion.")
        )
    return new_hr


def plot_view_stock(df: pd.DataFrame, symbol: str, interval: str):
    """Plot the loaded stock dataframe.

    Parameters
    ----------
    df: Dataframe
        Dataframe of prices and volumes
    symbol: str
        Symbol of ticker
    interval: str
        Stock data resolution for plotting purposes
    """
    df.sort_index(ascending=True, inplace=True)
    bar_colors = ["r" if x[1].Open < x[1].Close else "g" for x in df.iterrows()]

    try:
        fig, ax = plt.subplots(
            2,
            1,
            gridspec_kw={"height_ratios": [3, 1]},
            figsize=plot_autoscale(),
            dpi=cfgPlot.PLOT_DPI,
        )
    except Exception as e:
        console.print(e)
        console.print(
            "Encountered an error trying to open a chart window. Check your X server configuration."
        )
        logging.exception("%s", type(e).__name__)
        return

    # In order to make nice Volume plot, make the bar width = interval
    if interval == "1440min":
        bar_width = timedelta(days=1)
        title_string = "Daily"
    else:
        bar_width = timedelta(minutes=int(interval.split("m")[0]))
        title_string = f"{int(interval.split('m')[0])} min"

    ax[0].yaxis.tick_right()
    if "Adj Close" in df.columns:
        ax[0].plot(df.index, df["Adj Close"], c=cfgPlot.VIEW_COLOR)
    else:
        ax[0].plot(df.index, df["Close"], c=cfgPlot.VIEW_COLOR)
    ax[0].set_xlim(df.index[0], df.index[-1])
    ax[0].set_xticks([])
    ax[0].yaxis.set_label_position("right")
    ax[0].set_ylabel("Share Price ($)")
    ax[0].grid(axis="y", color="gainsboro", linestyle="-", linewidth=0.5)

    ax[0].spines["top"].set_visible(False)
    ax[0].spines["left"].set_visible(False)
    ax[1].bar(
        df.index, df.Volume / 1_000_000, color=bar_colors, alpha=0.8, width=bar_width
    )
    ax[1].set_xlim(df.index[0], df.index[-1])
    ax[1].yaxis.tick_right()
    ax[1].yaxis.set_label_position("right")
    ax[1].set_ylabel("Volume [1M]")
    ax[1].grid(axis="y", color="gainsboro", linestyle="-", linewidth=0.5)
    ax[1].spines["top"].set_visible(False)
    ax[1].spines["left"].set_visible(False)
    ax[1].set_xlabel("Time")
    fig.suptitle(
        symbol + " " + title_string,
        size=20,
        x=0.15,
        y=0.95,
        fontfamily="serif",
        fontstyle="italic",
    )
    if obbff.USE_ION:
        plt.ion()
    fig.tight_layout(pad=2)
    plt.setp(ax[1].get_xticklabels(), rotation=20, horizontalalignment="right")

    plt.show()


def us_market_holidays(years) -> list:
    """Get US market holidays."""
    if isinstance(years, int):
        years = [
            years,
        ]
    # https://www.nyse.com/markets/hours-calendars
    market_holidays = [
        "Martin Luther King Jr. Day",
        "Washington's Birthday",
        "Memorial Day",
        "Independence Day",
        "Labor Day",
        "Thanksgiving",
        "Christmas Day",
    ]
    #   http://www.maa.clell.de/StarDate/publ_holidays.html
    good_fridays = {
        2010: "2010-04-02",
        2011: "2011-04-22",
        2012: "2012-04-06",
        2013: "2013-03-29",
        2014: "2014-04-18",
        2015: "2015-04-03",
        2016: "2016-03-25",
        2017: "2017-04-14",
        2018: "2018-03-30",
        2019: "2019-04-19",
        2020: "2020-04-10",
        2021: "2021-04-02",
        2022: "2022-04-15",
        2023: "2023-04-07",
        2024: "2024-03-29",
        2025: "2025-04-18",
        2026: "2026-04-03",
        2027: "2027-03-26",
        2028: "2028-04-14",
        2029: "2029-03-30",
        2030: "2030-04-19",
    }
    market_and_observed_holidays = market_holidays + [
        holiday + " (Observed)" for holiday in market_holidays
    ]
    all_holidays = us_holidays(years=years)
    valid_holidays = [
        date
        for date in list(all_holidays)
        if all_holidays[date] in market_and_observed_holidays
    ]

    for year in years:
        new_Year = datetime.strptime(f"{year}-01-01", "%Y-%m-%d")
        if new_Year.weekday() != 5:  # ignore saturday
            valid_holidays.append(new_Year.date())
        if new_Year.weekday() == 6:  # add monday for Sunday
            valid_holidays.append(new_Year.date() + timedelta(1))
    for year in years:
        valid_holidays.append(datetime.strptime(good_fridays[year], "%Y-%m-%d").date())
    return valid_holidays


def lambda_long_number_format(num, round_decimal=3) -> str:
    """Format a long number."""
    if isinstance(num, float):
        magnitude = 0
        while abs(num) >= 1000:
            magnitude += 1
            num /= 1000.0

        string_fmt = f".{round_decimal}f"

        num_str = int(num) if num.is_integer() else f"{num:{string_fmt}}"

        return f"{num_str} {' KMBTP'[magnitude]}".strip()
    if isinstance(num, int):
        num = str(num)
    if isinstance(num, str) and num.lstrip("-").isdigit():
        num = int(num)
        num /= 1.0
        magnitude = 0
        while abs(num) >= 1000:
            magnitude += 1
            num /= 1000.0

        string_fmt = f".{round_decimal}f"
        num_str = int(num) if num.is_integer() else f"{num:{string_fmt}}"

        return f"{num_str} {' KMBTP'[magnitude]}".strip()
    return num


def lambda_long_number_format_y_axis(df, y_column, ax):
    """Format long number that goes onto Y axis."""
    max_values = df[y_column].values.max()

    magnitude = 0
    while abs(max_values) >= 1000:
        magnitude += 1
        max_values /= 1000.0

    magnitude_sym = " KMBTP"[magnitude]

    # Second y label axis -
    if magnitude_sym == " ":
        ax[2].set_ylabel(f"{y_column}")
    else:
        ax[2].set_ylabel(f"{y_column} [{magnitude_sym}]")

    divider_map = {" ": 1, "K": 1000, "M": 1000000, "B": 1000000000}
    divider = divider_map[magnitude_sym]

    ax[2].get_yaxis().set_major_formatter(
        matplotlib.ticker.FuncFormatter(lambda x, _: int(x / divider))
    )


def lambda_clean_data_values_to_float(val: str) -> float:
    """Clean data to float based on string ending."""
    # Remove any leading or trailing parentheses and spaces
    val = val.strip("( )")
    if val == "-":
        val = "0"

    # Convert percentage to decimal
    if val.endswith("%"):
        return float(val[:-1]) / 100.0
    if val.endswith("B"):
        return float(val[:-1]) * 1_000_000_000
    if val.endswith("M"):
        return float(val[:-1]) * 1_000_000
    if val.endswith("K"):
        return float(val[:-1]) * 1000
    return float(val)


def lambda_int_or_round_float(x) -> str:
    """Format int or round float."""
    # If the data is inf, -inf, or NaN then simply return '~' because it is either too
    # large, too small, or we do not have data to display for it
    if x in (np.inf, -np.inf, np.nan):
        return " " + "~"
    if (x - int(x) < -sys.float_info.epsilon) or (x - int(x) > sys.float_info.epsilon):
        return " " + str(round(x, 2))

    return " " + str(int(x))


def divide_chunks(data, n):
    """Split into chunks."""
    # looping till length of data
    for i in range(0, len(data), n):
        yield data[i : i + n]  # noqa: E203


def get_next_stock_market_days(last_stock_day, n_next_days) -> list:
    """Get the next stock market day.

    Checks against weekends and holidays.
    """
    n_days = 0
    l_pred_days = []
    years: list = []
    holidays: list = []
    if isinstance(last_stock_day, datetime):
        while n_days < n_next_days:
            last_stock_day += timedelta(hours=24)
            year = last_stock_day.date().year
            if year not in years:
                years.append(year)
                holidays += us_market_holidays(year)
            # Check if it is a weekend
            if last_stock_day.date().weekday() > 4:
                continue
            # Check if it is a holiday
            if last_stock_day.strftime("%Y-%m-%d") in holidays:
                continue
            # Otherwise stock market is open
            n_days += 1
            l_pred_days.append(last_stock_day)
    else:
        while n_days < n_next_days:
            l_pred_days.append(last_stock_day + 1 + n_days)
            n_days += 1

    return l_pred_days


def is_intraday(df: pd.DataFrame) -> bool:
    """Check if the data granularity is intraday.

    Parameters
    ----------
    df : pd.DataFrame
        Price data

    Returns
    -------
    bool
        True if data is intraday
    """
    granularity = df.index[1] - df.index[0]
    if granularity >= timedelta(days=1):
        intraday = False
    else:
        intraday = True
    return intraday


def reindex_dates(df: pd.DataFrame) -> pd.DataFrame:
    """Reindex dataframe to exclude non-trading days.

    Resets the index of a df to an integer and prepares the 'date' column to become
    x tick labels on a plot.

    Parameters
    ----------
    df : pd.DataFrame
        Source dataframe

    Returns
    -------
    pd.DataFrame
        Reindexed dataframe
    """
    if is_intraday(df):
        date_format = "%b %d %H:%M"
    else:
        date_format = "%Y-%m-%d"
    reindexed_df = df.reset_index()
    reindexed_df["date"] = reindexed_df["date"].dt.strftime(date_format)
    return reindexed_df


def get_data(tweet):
    """Get twitter data from API request."""
    if "+" in tweet["created_at"]:
        s_datetime = tweet["created_at"].split(" +")[0]
    else:
        s_datetime = iso8601.parse_date(tweet["created_at"]).strftime(
            "%Y-%m-%d %H:%M:%S"
        )

    s_text = tweet["full_text"] if "full_text" in tweet.keys() else tweet["text"]
    return {"created_at": s_datetime, "text": s_text}


def clean_tweet(tweet: str, symbol: str) -> str:
    """Clean tweets to be fed to sentiment model."""
    whitespace = re.compile(r"\s+")
    web_address = re.compile(r"(?i)http(s):\/\/[a-z0-9.~_\-\/]+")
    ticker = re.compile(rf"(?i)@{symbol}(?=\b)")
    user = re.compile(r"(?i)@[a-z0-9_]+")

    tweet = whitespace.sub(" ", tweet)
    tweet = web_address.sub("", tweet)
    tweet = ticker.sub(symbol, tweet)
    tweet = user.sub("", tweet)

    return tweet


def get_user_agent() -> str:
    """Get a not very random user agent."""
    user_agent_strings = [
        "Mozilla/5.0 (Macintosh; U; Intel Mac OS X 10.10; rv:86.1) Gecko/20100101 Firefox/86.1",
        "Mozilla/5.0 (Windows NT 6.1; WOW64; rv:86.1) Gecko/20100101 Firefox/86.1",
        "Mozilla/5.0 (Macintosh; Intel Mac OS X 10.10; rv:82.1) Gecko/20100101 Firefox/82.1",
        "Mozilla/5.0 (Macintosh; Intel Mac OS X 10.13; rv:86.0) Gecko/20100101 Firefox/86.0",
        "Mozilla/5.0 (Windows NT 10.0; WOW64; rv:86.0) Gecko/20100101 Firefox/86.0",
        "Mozilla/5.0 (Macintosh; U; Intel Mac OS X 10.10; rv:83.0) Gecko/20100101 Firefox/83.0",
        "Mozilla/5.0 (Windows NT 6.1; WOW64; rv:84.0) Gecko/20100101 Firefox/84.0",
    ]

    return random.choice(user_agent_strings)  # nosec


def text_adjustment_init(self):
    """Adjust text monkey patch for Pandas."""
    self.ansi_regx = re.compile(r"\x1B[@-_][0-?]*[ -/]*[@-~]")
    self.encoding = get_option("display.encoding")


def text_adjustment_len(self, text):
    """Get the length of the text adjustment."""
    # return compat.strlen(self.ansi_regx.sub("", text), encoding=self.encoding)
    return len(self.ansi_regx.sub("", text))


def text_adjustment_justify(self, texts, max_len, mode="right"):
    """Apply 'Justify' text alignment."""
    justify = (
        str.ljust
        if (mode == "left")
        else str.rjust
        if (mode == "right")
        else str.center
    )
    out = []
    for s in texts:
        escapes = self.ansi_regx.findall(s)
        if len(escapes) == 2:
            out.append(
                escapes[0].strip()
                + justify(self.ansi_regx.sub("", s), max_len)
                + escapes[1].strip()
            )
        else:
            out.append(justify(s, max_len))
    return out


# pylint: disable=unused-argument
def text_adjustment_join_unicode(self, lines, sep=""):
    """Join Unicode."""
    try:
        return sep.join(lines)
    except UnicodeDecodeError:
        # sep = compat.text_type(sep)
        return sep.join([x.decode("utf-8") if isinstance(x, str) else x for x in lines])


# pylint: disable=unused-argument
def text_adjustment_adjoin(self, space, *lists, **kwargs):
    """Join text."""
    # Add space for all but the last column:
    pads = ([space] * (len(lists) - 1)) + [0]
    max_col_len = max(len(col) for col in lists)
    new_cols = []
    for col, pad in zip(lists, pads):
        width = max(self.len(s) for s in col) + pad
        c = self.justify(col, width, mode="left")
        # Add blank cells to end of col if needed for different col lens:
        if len(col) < max_col_len:
            c.extend([" " * width] * (max_col_len - len(col)))
        new_cols.append(c)

    rows = [self.join_unicode(row_tup) for row_tup in zip(*new_cols)]
    return self.join_unicode(rows, sep="\n")


# https://github.com/pandas-dev/pandas/issues/18066#issuecomment-522192922
def patch_pandas_text_adjustment():
    """Set pandas text adjustment settings."""
    pandas.io.formats.format.TextAdjustment.__init__ = text_adjustment_init
    pandas.io.formats.format.TextAdjustment.len = text_adjustment_len
    pandas.io.formats.format.TextAdjustment.justify = text_adjustment_justify
    pandas.io.formats.format.TextAdjustment.join_unicode = text_adjustment_join_unicode
    pandas.io.formats.format.TextAdjustment.adjoin = text_adjustment_adjoin


def lambda_financials_colored_values(val: str) -> str:
    """Add a color to a value."""
    if val == "N/A" or str(val) == "nan":
        val = "[yellow]N/A[/yellow]"
    elif sum(c.isalpha() for c in val) < 2:
        if "%" in val and "-" in val or "%" not in val and "(" in val:
            val = f"[red]{val}[/red]"
        elif "%" in val:
            val = f"[green]{val}[/green]"
    return val


def check_ohlc(type_ohlc: str) -> str:
    """Check that data is in ohlc."""
    if bool(re.match("^[ohlca]+$", type_ohlc)):
        return type_ohlc
    raise argparse.ArgumentTypeError("The type specified is not recognized")


def lett_to_num(word: str) -> str:
    """Match ohlca to integers."""
    replacements = [("o", "1"), ("h", "2"), ("l", "3"), ("c", "4"), ("a", "5")]
    for a, b in replacements:
        word = word.replace(a, b)
    return word


def get_flair() -> str:
    """Get a flair icon."""
    flairs = {
        ":openbb": "(🦋)",
        ":rocket": "(🚀)",
        ":diamond": "(💎)",
        ":stars": "(✨)",
        ":baseball": "(⚾)",
        ":boat": "(⛵)",
        ":phone": "(☎)",
        ":mercury": "(☿)",
        ":hidden": "",
        ":sun": "(☼)",
        ":moon": "(☾)",
        ":nuke": "(☢)",
        ":hazard": "(☣)",
        ":tunder": "(☈)",
        ":king": "(♔)",
        ":queen": "(♕)",
        ":knight": "(♘)",
        ":recycle": "(♻)",
        ":scales": "(⚖)",
        ":ball": "(⚽)",
        ":golf": "(⛳)",
        ":piece": "(☮)",
        ":yy": "(☯)",
    }

    flair = (
        flairs[str(obbff.USE_FLAIR)]
        if str(obbff.USE_FLAIR) in flairs
        else str(obbff.USE_FLAIR)
    )

    if obbff.USE_DATETIME and get_user_timezone_or_invalid() != "INVALID":
        dtime = datetime.now(pytz.timezone(get_user_timezone())).strftime(
            "%Y %b %d, %H:%M"
        )

        # if there is no flair, don't add an extra space after the time
        if flair == "":
            return f"{dtime}"

        return f"{dtime} {flair}"

    return flair


def is_timezone_valid(user_tz: str) -> bool:
    """Check whether user timezone is valid.

    Parameters
    ----------
    user_tz: str
        Timezone to check for validity

    Returns
    -------
    bool
        True if timezone provided is valid
    """
    return user_tz in pytz.all_timezones


def get_user_timezone() -> str:
    """Get user timezone if it is a valid one.

    Returns
    -------
    str
        user timezone based on .env file
    """
    return obbff.TIMEZONE


def get_user_timezone_or_invalid() -> str:
    """Get user timezone if it is a valid one.

    Returns
    -------
    str
        user timezone based on timezone.openbb file or INVALID
    """
    user_tz = get_user_timezone()
    if is_timezone_valid(user_tz):
        return f"{user_tz}"
    return "INVALID"


def str_to_bool(value) -> bool:
    """Match a string to a boolean value."""
    if isinstance(value, bool):
        return value
    if value.lower() in {"false", "f", "0", "no", "n"}:
        return False
    if value.lower() in {"true", "t", "1", "yes", "y"}:
        return True
    raise ValueError(f"{value} is not a valid boolean value")


def get_screeninfo():
    """Get screeninfo."""
    screens = get_monitors()  # Get all available monitors
    if len(screens) - 1 < cfgPlot.MONITOR:  # Check to see if chosen monitor is detected
        monitor = 0
        console.print(
            f"Could not locate monitor {cfgPlot.MONITOR}, using primary monitor."
        )
    else:
        monitor = cfgPlot.MONITOR
    main_screen = screens[monitor]  # Choose what monitor to get

    return (main_screen.width, main_screen.height)


def plot_autoscale():
    """Autoscale plot."""
    if obbff.USE_PLOT_AUTOSCALING:
        x, y = get_screeninfo()  # Get screen size
        x = ((x) * cfgPlot.PLOT_WIDTH_PERCENTAGE * 10**-2) / (
            cfgPlot.PLOT_DPI
        )  # Calculate width
        if cfgPlot.PLOT_HEIGHT_PERCENTAGE == 100:  # If full height
            y = y - 60  # Remove the height of window toolbar
        y = ((y) * cfgPlot.PLOT_HEIGHT_PERCENTAGE * 10**-2) / (cfgPlot.PLOT_DPI)
    else:  # If not autoscale, use size defined in config_plot.py
        x = cfgPlot.PLOT_WIDTH / (cfgPlot.PLOT_DPI)
        y = cfgPlot.PLOT_HEIGHT / (cfgPlot.PLOT_DPI)
    return x, y


def get_last_time_market_was_open(dt):
    """Get last time the US market was open."""
    # Check if it is a weekend
    if dt.date().weekday() > 4:
        dt = get_last_time_market_was_open(dt - timedelta(hours=24))

    # Check if it is a holiday
    if dt.strftime("%Y-%m-%d") in us_holidays():
        dt = get_last_time_market_was_open(dt - timedelta(hours=24))

    dt = dt.replace(hour=21, minute=0, second=0)

    return dt


def check_file_type_saved(valid_types: List[str] = None):
    """Provide valid types for the user to be able to select.

    Parameters
    ----------
    valid_types: List[str]
        List of valid types to export data

    Returns
    -------
    check_filenames: Optional[List[str]]
        Function that returns list of filenames to export data
    """

    def check_filenames(filenames: str = "") -> str:
        """Check if filenames are valid.

        Parameters
        ----------
        filenames: str
            filenames to be saved separated with comma

        Returns
        ----------
        str
            valid filenames separated with comma
        """
        if not filenames or not valid_types:
            return ""
        valid_filenames = list()
        for filename in filenames.split(","):
            if filename.endswith(tuple(valid_types)):
                valid_filenames.append(filename)
            else:
                console.print(
                    f"[red]Filename '{filename}' provided is not valid!\nPlease use one of the following file types:"
                    f"{','.join(valid_types)}[/red]\n"
                )
        return ",".join(valid_filenames)

    return check_filenames


def compose_export_path(func_name: str, dir_path: str) -> Path:
    """Compose export path for data from the terminal.

    Creates a path to a folder and a filename based on conditions.

    Parameters
    ----------
    func_name : str
        Name of the command that invokes this function
    dir_path : str
        Path of directory from where this function is called

    Returns
    -------
    Path
        Path variable containing the path of the exported file
    """
    now = datetime.now()
    # Resolving all symlinks and also normalizing path.
    resolve_path = Path(dir_path).resolve()
    # Getting the directory names from the path. Instead of using split/replace (Windows doesn't like that)
    # check if this is done in a main context to avoid saving with openbb_terminal
    if resolve_path.parts[-2] == "openbb_terminal":
        path_cmd = f"{resolve_path.parts[-1]}"
    else:
        path_cmd = f"{resolve_path.parts[-2]}_{resolve_path.parts[-1]}"

    default_filename = f"{now.strftime('%Y%m%d_%H%M%S')}_{path_cmd}_{func_name}"

    full_path = USER_EXPORTS_DIRECTORY / default_filename

    return full_path


def ask_file_overwrite(file_path: str) -> Tuple[bool, bool]:
    """Helper to provide a prompt for overwriting existing files.

    Returns two values, the first is a boolean indicating if the file exists and the
    second is a boolean indicating if the user wants to overwrite the file.
    """
    # Jeroen asked for a flag to overwrite no matter what
    if obbff.FILE_OVERWITE:
        return False, True
    if os.path.exists(file_path):
        overwrite = input("\nFile already exists. Overwrite? [y/n]: ").lower()
        if overwrite == "y":
            # File exists and user wants to overwrite
            return True, True
        # File exists and user does not want to overwrite
        return True, False
    # File does not exist
    return False, True


# This is a false positive on pylint and being tracked in pylint #3060
# pylint: disable=abstract-class-instantiated
def export_data(
    export_type: str,
    dir_path: str,
    func_name: str,
    df: pd.DataFrame = pd.DataFrame(),
    sheet_name: str = None,
) -> None:
    """Export data to a file.

    Parameters
    ----------
    export_type : str
        Type of export between: csv,json,xlsx,xls
    dir_path : str
        Path of directory from where this function is called
    func_name : str
        Name of the command that invokes this function
    df : pd.Dataframe
        Dataframe of data to save
    sheet_name : str
        If provided.  The name of the sheet to save in excel file
    """
    if export_type:
        export_path = compose_export_path(func_name, dir_path)
        export_folder = str(export_path.parent)
        export_filename = export_path.name
        export_path.parent.mkdir(parents=True, exist_ok=True)
        for exp_type in export_type.split(","):
            # In this scenario the path was provided, e.g. --export pt.csv, pt.jpg
            if "." in exp_type:
                saved_path = os.path.join(export_folder, exp_type)
            # In this scenario we use the default filename
            else:
                if ".OpenBB_openbb_terminal" in export_filename:
                    export_filename = export_filename.replace(
                        ".OpenBB_openbb_terminal", "OpenBBTerminal"
                    )
                saved_path = os.path.join(
                    export_folder, f"{export_filename}.{exp_type}"
                )

            df = df.replace(
                {
                    r"\[yellow\]": "",
                    r"\[/yellow\]": "",
                    r"\[green\]": "",
                    r"\[/green\]": "",
                    r"\[red\]": "",
                    r"\[/red\]": "",
                    r"\[magenta\]": "",
                    r"\[/magenta\]": "",
                },
                regex=True,
            )

            if exp_type.endswith("csv"):
                exists, overwrite = ask_file_overwrite(saved_path)
                if exists and not overwrite:
                    return
                df.to_csv(saved_path)
            elif exp_type.endswith("json"):
                exists, overwrite = ask_file_overwrite(saved_path)
                if exists and not overwrite:
                    return
                df.reset_index(drop=True, inplace=True)
                df.to_json(saved_path)
            elif exp_type.endswith("xlsx"):
                if sheet_name is None:
                    exists, overwrite = ask_file_overwrite(saved_path)
                    if exists and not overwrite:
                        return
                    df.to_excel(saved_path, index=True, header=True)

                else:
                    if os.path.exists(saved_path):
                        with pd.ExcelWriter(
                            saved_path,
                            mode="a",
                            if_sheet_exists="new",
                            engine="openpyxl",
                        ) as writer:
                            df.to_excel(
                                writer, sheet_name=sheet_name, index=True, header=True
                            )
                    else:
                        with pd.ExcelWriter(
                            saved_path,
                            engine="openpyxl",
                        ) as writer:
                            df.to_excel(
                                writer, sheet_name=sheet_name, index=True, header=True
                            )
            elif exp_type.endswith("png"):
                exists, overwrite = ask_file_overwrite(saved_path)
                if exists and not overwrite:
                    return
                plt.savefig(saved_path)
            elif exp_type.endswith("jpg"):
                exists, overwrite = ask_file_overwrite(saved_path)
                if exists and not overwrite:
                    return
                plt.savefig(saved_path)
            elif exp_type.endswith("pdf"):
                exists, overwrite = ask_file_overwrite(saved_path)
                if exists and not overwrite:
                    return
                plt.savefig(saved_path)
            elif exp_type.endswith("svg"):
                exists, overwrite = ask_file_overwrite(saved_path)
                if exists and not overwrite:
                    return
                plt.savefig(saved_path)
            else:
                console.print("\nWrong export file specified.")

            console.print(f"\nSaved file: {saved_path}")


def get_rf() -> float:
    """Use the fiscaldata.gov API to get most recent T-Bill rate.

    Returns
    -------
    rate : float
        The current US T-Bill rate
    """
    try:
        base = "https://api.fiscaldata.treasury.gov/services/api/fiscal_service"
        end = "/v2/accounting/od/avg_interest_rates"
        filters = "?filter=security_desc:eq:Treasury Bills&sort=-record_date"
        response = request(base + end + filters)
        latest = response.json()["data"][0]
        return round(float(latest["avg_interest_rate_amt"]) / 100, 8)
    except Exception:
        return 0.02


def system_clear():
    """Clear screen."""
    os.system("cls||clear")  # nosec


def excel_columns() -> List[str]:
    """Return potential columns for excel.

    Returns
    -------
    letters : List[str]
        Letters to be used as excel columns
    """
    letters = ["A", "B", "C", "D", "E", "F", "G", "H", "I", "J", "K", "L", "M"]
    letters += ["N", "O", "P", "Q", "R", "S", "T", "U", "V", "W", "X", "Y", "Z"]

    opts = (
        [f"{x}" for x in letters]
        + [f"{x}{y}" for x in letters for y in letters]
        + [f"{x}{y}{z}" for x in letters for y in letters for z in letters]
    )
    return opts


def handle_error_code(requests_obj, error_code_map):
    """Handle error code of HTTP requests.

    Parameters
    ----------
    requests_obj: Object
        Request object
    error_code_map: Dict
        Dictionary mapping of HTTP error code and output message

    """
    for error_code, error_msg in error_code_map.items():
        if requests_obj.status_code == error_code:
            console.print(error_msg)


def prefill_form(ticket_type, menu, path, command, message):
    """Pre-fill Google Form and open it in the browser."""
    form_url = "https://openbb.co/support?"

    params = {
        "type": ticket_type,
        "menu": menu,
        "path": path,
        "command": command,
        "message": message,
    }

    url_params = urllib.parse.urlencode(params)

    webbrowser.open(form_url + url_params)


def get_closing_price(ticker, days):
    """Get historical close price for n days in past for market asset.

    Parameters
    ----------
    ticker : str
        Ticker to get data for
    days : datetime
        No. of days in past

    Returns
    -------
    data : pd.DataFrame
        Historic close prices for ticker for given days
    """
    tick = yf.Ticker(ticker)
    df = tick.history(
        start=d.today() - timedelta(days=days),
        interval="1d",
    )["Close"]
    df = df.to_frame().reset_index()
    df = df.rename(columns={0: "Close"})
    df.index.name = "index"
    return df


def camel_case_split(string: str) -> str:
    """Convert a camel-case string to separate words.

    Parameters
    ----------
    string : str
        The string to be converted

    Returns
    -------
    new_string: str
        The formatted string
    """
    words = [[string[0]]]

    for c in string[1:]:
        if words[-1][-1].islower() and c.isupper():
            words.append(list(c))
        else:
            words[-1].append(c)

    results = ["".join(word) for word in words]
    return " ".join(results).title()


def choice_check_after_action(action=None, choices=None):
    """Return an action class that checks choice after action call.

    Does that for argument of argparse.ArgumentParser.add_argument function.

    Parameters
    ----------
    action : Union[class, function]
        Action for set args before check choices.
        If action is class, it must implement argparse.Action methods
        If action is function, it takes 4 args(parser, namespace, values, option_string)
        and needs to return value to set dest

    choices : Union[Iterable, function]
        A container of values that should be allowed.
        If choices is function, it takes 1 args(value) to check and
        return bool that value is allowed or not

    Returns
    -------
    Class
        Class extended argparse.Action
    """
    if isinstance(choices, Iterable):

        def choice_checker(value):
            return value in choices

    elif isinstance(choices, types.FunctionType):
        choice_checker = choices
    else:
        raise NotImplementedError("choices argument must be iterable or function")

    if isinstance(action, type):

        class ActionClass(action):
            def __call__(self, parser, namespace, values, option_string=None):
                super().__call__(parser, namespace, values, option_string)
                if not choice_checker(getattr(namespace, self.dest)):
                    raise ValueError(
                        f"{getattr(namespace, self.dest)} is not in {choices}"
                    )

    elif isinstance(action, types.FunctionType):

        class ActionClass(argparse.Action):
            def __call__(self, parser, namespace, values, option_string=None):
                setattr(
                    namespace,
                    self.dest,
                    action(parser, namespace, values, option_string),
                )
                if not choice_checker(getattr(namespace, self.dest)):
                    raise ValueError(
                        f"{getattr(namespace, self.dest)} is not in {choices}"
                    )

    else:
        raise NotImplementedError("action argument must be class or function")

    return ActionClass


def is_valid_axes_count(
    axes: List[plt.Axes],
    n: int,
    custom_text: Optional[str] = None,
    prefix_text: Optional[str] = None,
    suffix_text: Optional[str] = None,
):
    """Check if axes list length is equal to n and log text if check result is false.

    Parameters
    ----------
    axes: List[plt.Axes]
        External axes (2 axes are expected in the list)
    n: int
        number of expected axes
    custom_text: Optional[str] = None
        custom text to log
    prefix_text: Optional[str] = None
        prefix text to add before text to log
    suffix_text: Optional[str] = None
        suffix text to add after text to log
    """
    if len(axes) == n:
        return True

    if custom_text:
        print_text = custom_text
    else:
        print_text = f"Expected list of {n} axis item{'s' if n>1 else ''}."

    if prefix_text:
        print_text = f"{prefix_text} {print_text}"
    if suffix_text:
        print_text = f"{suffix_text} {print_text}"

    logger.error(print_text)
    console.print(f"[red]{print_text}\n[/red]")
    return False


def support_message(s: str) -> str:
    """Argparse type to check string is in valid format for the support command."""
    return s.replace('"', "")


def check_list_values(valid_values: List[str]):
    """Get valid values to test arguments given by user.

    Parameters
    ----------
    valid_values: List[str]
        List of valid values to be checked

    Returns
    -------
    check_list_values_from_valid_values_list:
        Function that ensures that the valid values go through and notifies user when value is not valid.
    """

    # Define the function with default arguments
    def check_list_values_from_valid_values_list(given_values: str) -> List[str]:
        """Check if argparse argument is an str format.

        Ensure that value1,value2,value3 and that the values value1, value2 and value3 are valid.

        Parameters
        ----------
        given_values: str
            values provided by the user

        Raises
        ------
        argparse.ArgumentTypeError
            Input number not between min and max values
        """
        success_values = list()

        if "," in given_values:
            values_found = [val.strip() for val in given_values.split(",")]
        else:
            values_found = [given_values]

        for value in values_found:
            # check if the value is valid
            if value in valid_values:
                success_values.append(value)
            else:
                console.print(f"[red]'{value}' is not valid.[/red]")

        if not success_values:
            log_and_raise(
                argparse.ArgumentTypeError("No correct arguments have been found")
            )
        return success_values

    # Return function handle to checking function
    return check_list_values_from_valid_values_list


def search_wikipedia(expression: str) -> None:
    """Search wikipedia for a given expression.

    Parameters
    ----------
    expression: str
        Expression to search for
    """
    url = f"https://en.wikipedia.org/api/rest_v1/page/summary/{expression}"

    response = requests.request("GET", url, headers={}, data={})

    if response.status_code == 200:
        response_json = json.loads(response.text)
        res = {
            "title": response_json["title"],
            "url": f"[blue]{response_json['content_urls']['desktop']['page']}[/blue]",
            "summary": response_json["extract"],
        }
    else:
        res = {
            "title": "[red]Not Found[/red]",
        }

    df = pd.json_normalize(res)

    print_rich_table(
        df,
        headers=list(df.columns),
        show_index=False,
        title=f"Wikipedia results for {expression}",
    )


def screenshot() -> None:
    """Screenshot the terminal window or the plot window.

    Parameters
    ----------
    terminal_window_target: bool
        Target the terminal window
    """
    try:
        if plt.get_fignums():
            img_buf = io.BytesIO()
            plt.savefig(img_buf, format="png")
            shot = Image.open(img_buf)
            screenshot_to_canvas(shot, plot_exists=True)

        else:
            console.print("No plots found.\n")

    except Exception as e:
        console.print(f"Cannot reach window - {e}\n")


def screenshot_to_canvas(shot, plot_exists: bool = False):
    """Frame image to OpenBB canvas.

    Parameters
    ----------
    shot
        Image to frame with OpenBB Canvas
    plot_exists: bool
        Variable to say whether the image is a plot or screenshot of terminal
    """
    WHITE_LINE_WIDTH = 3
    OUTSIDE_CANVAS_WIDTH = shot.width + 4 * WHITE_LINE_WIDTH + 5
    OUTSIDE_CANVAS_HEIGHT = shot.height + 4 * WHITE_LINE_WIDTH + 5
    UPPER_SPACE = 40
    BACKGROUND_WIDTH_SLACK = 150
    BACKGROUND_HEIGHT_SLACK = 150

    background = Image.open(
        Path(os.path.abspath(__file__), "../../images/background.png")
    )
    logo = Image.open(
        Path(os.path.abspath(__file__), "../../images/openbb_horizontal_logo.png")
    )

    try:
        if plot_exists:
            HEADER_HEIGHT = 0
            RADIUS = 8

            background = background.resize(
                (
                    shot.width + BACKGROUND_WIDTH_SLACK,
                    shot.height + BACKGROUND_HEIGHT_SLACK,
                )
            )

            x = int((background.width - OUTSIDE_CANVAS_WIDTH) / 2)
            y = UPPER_SPACE

            white_shape = (
                (x, y),
                (x + OUTSIDE_CANVAS_WIDTH, y + OUTSIDE_CANVAS_HEIGHT),
            )
            img = ImageDraw.Draw(background)
            img.rounded_rectangle(
                white_shape,
                fill="black",
                outline="white",
                width=WHITE_LINE_WIDTH,
                radius=RADIUS,
            )
            background.paste(shot, (x + WHITE_LINE_WIDTH + 5, y + WHITE_LINE_WIDTH + 5))

            # Logo
            background.paste(
                logo,
                (
                    int((background.width - logo.width) / 2),
                    UPPER_SPACE
                    + OUTSIDE_CANVAS_HEIGHT
                    + HEADER_HEIGHT
                    + int(
                        (
                            background.height
                            - UPPER_SPACE
                            - OUTSIDE_CANVAS_HEIGHT
                            - HEADER_HEIGHT
                            - logo.height
                        )
                        / 2
                    ),
                ),
                logo,
            )

            background.show(title="screenshot")

    except Exception:
        console.print("Shot failed.")


@lru_cache
def load_json(path: str) -> Dict[str, str]:
    """Load a dictionary from a json file path.

    Parameter
    ----------
    path : str
        The path for the json file

    Returns
    -------
    Dict[str, str]
        The dictionary loaded from json
    """
    try:
        with open(path) as file:
            return json.load(file)
    except Exception as e:
        console.print(
            f"[red]Failed to load preferred source from file: "
            f"{obbff.PREFERRED_DATA_SOURCE_FILE}[/red]"
        )
        console.print(f"[red]{e}[/red]")
        return {}


def list_from_str(value: str) -> List[str]:
    """Convert a string to a list.

    Parameter
    ---------
    value : str
        The string to convert

    Returns
    -------
    new_value: List[str]
        The list of strings
    """
    if value:
        return value.split(",")
    return []


def str_date_to_timestamp(date: str) -> int:
    """Transform string date to timestamp

    Parameters
    ----------
    start_date : str
        Initial date, format YYYY-MM-DD

    Returns
    -------
    date_ts : int
        Initial date timestamp (e.g., 1_614_556_800)
    """

    date_ts = int(
        datetime.strptime(date + " 00:00:00+0000", "%Y-%m-%d %H:%M:%S%z").timestamp()
    )

    return date_ts


def check_start_less_than_end(start_date: str, end_date: str) -> bool:
    """Check if start_date is equal to end_date.

    Parameters
    ----------
    start_date : str
        Initial date, format YYYY-MM-DD
    end_date : str
        Final date, format YYYY-MM-DD

    Returns
    -------
    bool
        True if start_date is not equal to end_date, False otherwise
    """
    if start_date is None or end_date is None:
        return False
    if start_date == end_date:
        console.print("[red]Start date and end date cannot be the same.[/red]")
        return True
    if start_date > end_date:
        console.print("[red]Start date cannot be greater than end date.[/red]")
        return True
    return False


# Write an abstract helper to make requests from a url with potential headers and params
def request(url: str, method="GET", **kwargs) -> requests.Response:
    """Abstract helper to make requests from a url with potential headers and params.

    Parameters
    ----------
    url : str
       Url to make the request to
    method : str, optional
       HTTP method to use.  Can be "GET" or "POST", by default "GET"

    Returns
    -------
    requests.Response
        Request response object

    Raises
    ------
    ValueError
        If invalid method is passed
    """
    # We want to add a user agent to the request, so check if there are any headers
    # If there are headers, check if there is a user agent, if not add one.
    # Some requests seem to work only with a specific user agent, so we want to be able to override it.
    headers = kwargs.pop("headers") if "headers" in kwargs else {}
    if "User-Agent" not in headers:
        headers["User-Agent"] = get_user_agent()
    if method.upper() == "GET":
        return requests.get(url, headers=headers, timeout=cfg.REQUEST_TIMEOUT, **kwargs)
    if method.upper() == "POST":
        return requests.post(
            url, headers=headers, timeout=cfg.REQUEST_TIMEOUT, **kwargs
        )
    raise ValueError("Method must be GET or POST")<|MERGE_RESOLUTION|>--- conflicted
+++ resolved
@@ -20,13 +20,9 @@
 from pathlib import Path
 from typing import Dict, List, Optional, Tuple, Union
 
-<<<<<<< HEAD
 import pytz
 import pandas as pd
 from rich.table import Table
-=======
-import dotenv
->>>>>>> ee34a1f2
 import iso8601
 import matplotlib
 import matplotlib.pyplot as plt
@@ -51,10 +47,6 @@
     HOME_DIRECTORY,
     USER_EXPORTS_DIRECTORY,
 )
-<<<<<<< HEAD
-=======
-from openbb_terminal.rich_config import console
->>>>>>> ee34a1f2
 
 logger = logging.getLogger(__name__)
 
