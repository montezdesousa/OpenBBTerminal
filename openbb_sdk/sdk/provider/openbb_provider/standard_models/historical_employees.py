--- conflicted
+++ resolved
@@ -37,24 +37,15 @@
 
     @validator("acceptance_time", pre=True, check_fields=False)
     def acceptance_time_validate(cls, v):  # pylint: disable=E0213
-<<<<<<< HEAD
-=======
         """Validate acceptance time."""
->>>>>>> f7f03d7e
         return datetime.strptime(v, "%Y-%m-%d %H:%M:%S")
 
     @validator("period_of_report", pre=True, check_fields=False)
     def period_of_report_validate(cls, v):  # pylint: disable=E0213
-<<<<<<< HEAD
-=======
         """Validate period of report."""
->>>>>>> f7f03d7e
         return datetime.strptime(v, "%Y-%m-%d")
 
     @validator("filing_date", pre=True, check_fields=False)
     def filing_date_validate(cls, v):  # pylint: disable=E0213
-<<<<<<< HEAD
-=======
         """Validate filing date."""
->>>>>>> f7f03d7e
         return datetime.strptime(v, "%Y-%m-%d")