--- conflicted
+++ resolved
@@ -267,13 +267,9 @@
             The volume of the symbol.
         vwap : Optional[PositiveFloat]
             Volume Weighted Average Price of the symbol.
-<<<<<<< HEAD
-        adj_close : Optional[float]
-=======
         n : Optional[PositiveInt]
             Number of transactions for the symbol in the time period. (provider: polygon)
         adjClose : Optional[float]
->>>>>>> 0a521a08
             Adjusted Close Price of the symbol. (provider: fmp)
         unadjusted_volume : Optional[float]
             Unadjusted volume of the symbol. (provider: fmp)
@@ -531,15 +527,6 @@
             Type of data to return. (provider: benzinga)
         date : Union[datetime.datetime, NoneType]
             Date of the news to retrieve. (provider: benzinga)
-<<<<<<< HEAD
-        date_from : Optional[datetime.datetime]
-            Start date of the news to retrieve. (provider: benzinga)
-        date_to : Optional[datetime.datetime]
-            End date of the news to retrieve. (provider: benzinga)
-        updated_since : Optional[int]
-            Number of seconds since the news was updated. (provider: benzinga)
-        published_since : Optional[int]
-=======
         dateFrom : Union[datetime.datetime, NoneType]
             Start date of the news to retrieve. (provider: benzinga)
         dateTo : Union[datetime.datetime, NoneType]
@@ -547,7 +534,6 @@
         updatedSince : Union[int, NoneType]
             Number of seconds since the news was updated. (provider: benzinga)
         publishedSince : Union[int, NoneType]
->>>>>>> 0a521a08
             Number of seconds since the news was published. (provider: benzinga)
         sort : Union[Literal['published_at', 'updated_at', 'title', 'author', 'channel', 'ticker', 'topic', 'content_type'], NoneType, str]
             None
@@ -812,13 +798,8 @@
         symbol : Optional[str]
             The ticker symbol of the company.
         name : Optional[str]
-<<<<<<< HEAD
-            Name of the company.
-        dpm_name : Optional[str]
-=======
             The name of the company.
         dpmName : Optional[str]
->>>>>>> 0a521a08
             Name of the primary market maker. (provider: cboe)
         post_station : Optional[str]
             Post and station location on the CBOE trading floor. (provider: cboe)"""
