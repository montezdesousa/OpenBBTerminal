### THIS FILE IS AUTO-GENERATED. DO NOT EDIT. ###

import datetime
from typing import Annotated, List, Literal, Optional, Union

from pydantic import validate_arguments

from openbb_core.app.model.obbject import Obbject
from openbb_core.app.model.custom_parameter import OpenBBCustomParameter
from openbb_core.app.static.container import Container
from openbb_core.app.static.filters import filter_call, filter_inputs, filter_output


class CLASS_crypto(Container):
    @filter_call
    @validate_arguments
    def load(
        self,
        symbol: Annotated[
            str, OpenBBCustomParameter(description="Symbol to get data for.")
        ],
        start_date: Annotated[
            Union[datetime.date, None, str],
            OpenBBCustomParameter(
                description="Start date of the data, in YYYY-MM-DD format."
            ),
        ] = None,
        end_date: Annotated[
            Union[datetime.date, None, str],
            OpenBBCustomParameter(
                description="End date of the data, in YYYY-MM-DD format."
            ),
        ] = None,
        chart: bool = False,
        provider: Optional[Literal["fmp", "polygon", "yfinance"]] = None,
<<<<<<< HEAD
        **kwargs
    ) -> Obbject[BaseModel]:
        """Crypto Intraday Price.
=======
        **kwargs,
    ) -> CommandOutput[List]:
        r"""Crypto Intraday Price.
>>>>>>> f943bc83


        openbb
        ======

        Parameters
        ----------
        provider: Literal[fmp, polygon, yfinance]
            The provider to use for the query.
        symbol : ConstrainedStrValue
            Symbol to get data for.
        start_date : Optional[date]
            Start date of the data, in YYYY-MM-DD format.
        end_date : Optional[date]
            End date of the data, in YYYY-MM-DD format.

        Returns
        -------
        Obbject
            results: List[Data]
                Serializable results.
            provider: Optional[PROVIDERS]
                Provider name.
            warnings: Optional[List[Warning_]]
                List of warnings.
            error: Optional[Error]
                Caught exceptions.
            chart: Optional[Chart]
                Chart object.


        CryptoEOD
        ---------
        date : datetime
            The date of the data.
        open : PositiveFloat
            The open price of the symbol.
        high : PositiveFloat
            The high price of the symbol.
        low : PositiveFloat
            The low price of the symbol.
        close : PositiveFloat
            The close price of the symbol.
        volume : PositiveFloat
            The volume of the symbol.
        vwap : PositiveFloat
            Volume Weighted Average Price of the symbol.

        fmp
        ===

        Parameters
        ----------
        timeseries : Optional[NonNegativeInt]
            Number of days to look back.


        CryptoEOD
        ---------
        adjClose : float
            Adjusted Close Price of the symbol.
        unadjustedVolume : float
            Unadjusted volume of the symbol.
        change : float
            Change in the price of the symbol from the previous day.
        changePercent : float
            Change \% in the price of the symbol.
        label : str
            Human readable format of the date.
        changeOverTime : float
            Change \% in the price of the symbol over a period of time."""
        inputs = filter_inputs(
            provider_choices={
                "provider": provider,
            },
            standard_params={
                "symbol": symbol,
                "start_date": start_date,
                "end_date": end_date,
            },
            extra_params=kwargs,
            chart=chart,
        )

        o = self._command_runner_session.run(
            "/crypto/load",
            **inputs,
        ).output

        return filter_output(o)<|MERGE_RESOLUTION|>--- conflicted
+++ resolved
@@ -33,15 +33,9 @@
         ] = None,
         chart: bool = False,
         provider: Optional[Literal["fmp", "polygon", "yfinance"]] = None,
-<<<<<<< HEAD
         **kwargs
     ) -> Obbject[BaseModel]:
         """Crypto Intraday Price.
-=======
-        **kwargs,
-    ) -> CommandOutput[List]:
-        r"""Crypto Intraday Price.
->>>>>>> f943bc83
 
 
         openbb
