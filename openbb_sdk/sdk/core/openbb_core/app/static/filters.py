--- conflicted
+++ resolved
@@ -48,23 +48,19 @@
     return kwargs
 
 
-<<<<<<< HEAD
-def filter_output(OBBject: OBBject) -> OBBject:
-=======
 def filter_output(obbject: OBBject) -> OBBject:
->>>>>>> cf646df6
     """Filter command output."""
-    if OBBject.warnings:
-        for w in OBBject.warnings:
+    if obbject.warnings:
+        for w in obbject.warnings:
             category = getattr(builtins, w.category, OpenBBWarning)
             print(f"{category.__name__}: {w.message}")
 
-    error = OBBject.error
+    error = obbject.error
     if error:
         raise OpenBBError(error.message)
 
-    chart = OBBject.chart
+    chart = obbject.chart
     if chart and chart.error:
         raise OpenBBError(chart.error.message)
 
-    return OBBject+    return obbject