--- conflicted
+++ resolved
@@ -579,12 +579,8 @@
 
     @staticmethod
     def build_command_method_doc(func: Callable):
-<<<<<<< HEAD
+        """Build the command method docstring."""
         code = f'        """{func.__doc__}"""   # noqa: E501\n' if func.__doc__ else ""
-=======
-        """Build the command method docstring."""
-        code = f'        """{func.__doc__}"""\n' if func.__doc__ else ""
->>>>>>> 2e21a360
 
         return code
 
