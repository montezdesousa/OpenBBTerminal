from typing import Dict, Generic, List, Optional, TypeVar, Union

import pandas as pd
from pydantic import Field
from pydantic.generics import GenericModel

from openbb_core.app.charting_manager import ChartingManager
from openbb_core.app.model.abstract.error import Error
from openbb_core.app.model.abstract.tagged import Tagged
from openbb_core.app.model.abstract.warning import Warning_
from openbb_core.app.model.charts.chart import Chart
from openbb_core.app.provider_interface import get_provider_interface
from openbb_core.app.utils import basemodel_to_df

T = TypeVar("T")
PROVIDERS = get_provider_interface().providers_literal


class OpenBBError(Exception):
    """OpenBB Error."""

    def __init__(self, original: Optional[Exception] = None):
        self.original = original
        super().__init__(str(original))


class OBBject(GenericModel, Generic[T], Tagged):
<<<<<<< HEAD
=======
    """OpenBB custom class that holds command outputs and utility methods."""

>>>>>>> f7f03d7e
    results: Optional[T] = Field(
        default=None,
        description="Serializable results.",
    )
    provider: Optional[PROVIDERS] = Field(  # type: ignore
        default=None,
        description="Provider name.",
    )
    warnings: Optional[List[Warning_]] = Field(
        default=None,
        description="List of warnings.",
    )
    error: Optional[Error] = Field(
        default=None,
        description="Exception caught.",
    )
    chart: Optional[Chart] = Field(
        default=None,
        description="Chart object.",
    )

    def __repr__(self) -> str:
        return (
            self.__class__.__name__
            + "\n\n"
            + "\n".join([f"{k}: {v}" for k, v in self.dict().items()])
        )

    def to_dataframe(
        self, concat: bool = True
    ) -> Union[pd.DataFrame, Dict[str, pd.DataFrame]]:
        """Converts results field to pandas dataframe.

        Parameters
        ----------
        concat : bool, optional
            If True, it concatenates the dataframes, by default True.

        Returns
        -------
        Union[pd.DataFrame, Dict[str, pd.DataFrame]]
            Pandas dataframe or dictionary of dataframes.
        """
        if not self.results:
            raise OpenBBError("Results not found.")

        try:
            res = self.results
            if isinstance(res, list):
                if isinstance(res[0], dict):
                    for r in res:
                        dict_of_df = {
                            k: basemodel_to_df(v, "date") for k, v in r.items()
                        }
                        df = pd.concat(dict_of_df, axis=1) if concat else dict_of_df

                else:
                    df = basemodel_to_df(res, "date")  # type: ignore
            else:
                df = basemodel_to_df(res, "date")  # type: ignore

            # Improve output so that all columns that are None are not returned
            df = df.dropna(axis=1, how="all")

        except Exception as e:
            raise OpenBBError("Failed to convert results to DataFrame.") from e

        return df

    def to_dict(self) -> Dict[str, List]:
        """Converts results field to list of values.

        Returns
        -------
        Dict[str, List]
            Dictionary of lists.
        """
        df = self.to_dataframe().reset_index()  # type: ignore
        results = {}
        for field in df.columns:
            results[field] = df[field].tolist()

        return results

    def to_chart(self, **kwargs):
        """
        Create or update the `Chart`.
        Note that the `chart` attribute is composed by: `content`, `format` and `fig`.

        Parameters
        ----------
        **kwargs
            Keyword arguments to be passed to the charting extension.
            This implies that the user has some knowledge on the charting extension API.
            This is the case because the charting extension may vary on user preferences.

        Returns
        -------
        chart.fig
            The chart figure.
        """
        cm = ChartingManager()
        kwargs["data"] = self.to_dataframe()

        self.chart = cm.to_chart(**kwargs)
        return self.chart.fig

    def show(self):
        """Displays chart."""

        if not self.chart or not self.chart.fig:
            raise OpenBBError("Chart not found.")
        self.chart.fig.show()<|MERGE_RESOLUTION|>--- conflicted
+++ resolved
@@ -25,11 +25,6 @@
 
 
 class OBBject(GenericModel, Generic[T], Tagged):
-<<<<<<< HEAD
-=======
-    """OpenBB custom class that holds command outputs and utility methods."""
-
->>>>>>> f7f03d7e
     results: Optional[T] = Field(
         default=None,
         description="Serializable results.",
