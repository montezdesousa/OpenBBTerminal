--- conflicted
+++ resolved
@@ -11,10 +11,7 @@
 argon2-cffi==21.3.0 ; python_version >= "3.8" and python_full_version != "3.9.7" and python_version < "3.11"
 ascii-magic==1.6 ; python_version >= "3.8" and python_full_version != "3.9.7" and python_version < "3.11"
 astor==0.8.1 ; python_version >= "3.8" and python_version < "3.11" and python_full_version != "3.9.7"
-<<<<<<< HEAD
-=======
 astropy==5.2.1 ; python_version >= "3.8" and python_full_version != "3.9.7" and python_version < "3.11"
->>>>>>> 9abdbd56
 asttokens==2.2.1 ; python_version >= "3.8" and python_full_version != "3.9.7" and python_version < "3.11"
 async-timeout==4.0.2 ; python_version >= "3.8" and python_full_version != "3.9.7" and python_version < "3.11"
 attrs==21.4.0 ; python_version >= "3.8" and python_full_version != "3.9.7" and python_version < "3.11"
@@ -52,10 +49,7 @@
 degiro-connector==2.0.21 ; python_version >= "3.8" and python_version < "3.11" and python_full_version != "3.9.7"
 detecta==0.0.5 ; python_version >= "3.8" and python_full_version != "3.9.7" and python_version < "3.11"
 dnspython==2.3.0 ; python_version >= "3.8" and python_version < "3.11" and python_full_version != "3.9.7"
-<<<<<<< HEAD
-=======
 ecos==2.0.12 ; python_version >= "3.8" and python_full_version != "3.9.7" and python_version < "3.11"
->>>>>>> 9abdbd56
 entrypoints==0.4 ; python_version >= "3.8" and python_full_version != "3.9.7" and python_version < "3.11"
 et-xmlfile==1.1.0 ; python_version >= "3.8" and python_full_version != "3.9.7" and python_version < "3.11"
 exchange-calendars==4.2.5 ; python_version >= "3.8" and python_version < "3.11" and python_full_version != "3.9.7"
@@ -63,11 +57,7 @@
 fastjsonschema==2.16.2 ; python_version >= "3.8" and python_full_version != "3.9.7" and python_version < "3.11"
 feedparser==6.0.10 ; python_version >= "3.8" and python_full_version != "3.9.7" and python_version < "3.11"
 ffn==0.3.6 ; python_version >= "3.8" and python_full_version != "3.9.7" and python_version < "3.11"
-<<<<<<< HEAD
-financedatabase==2.0.7 ; python_version >= "3.8" and python_full_version != "3.9.7" and python_version < "3.11"
-=======
 financedatabase==1.0.2 ; python_version >= "3.8" and python_full_version != "3.9.7" and python_version < "3.11"
->>>>>>> 9abdbd56
 finnhub-python==2.4.16 ; python_version >= "3.8" and python_full_version != "3.9.7" and python_version < "3.11"
 finviz==1.4.4 ; python_version >= "3.8" and python_full_version != "3.9.7" and python_version < "3.11"
 finvizfinance==0.14.5 ; python_version >= "3.8" and python_full_version != "3.9.7" and python_version < "3.11"
@@ -133,10 +123,7 @@
 nbconvert==7.2.9 ; python_version >= "3.8" and python_full_version != "3.9.7" and python_version < "3.11"
 nbformat==5.7.3 ; python_version >= "3.8" and python_full_version != "3.9.7" and python_version < "3.11"
 nest-asyncio==1.5.6 ; python_version >= "3.8" and python_full_version != "3.9.7" and python_version < "3.11"
-<<<<<<< HEAD
-=======
 networkx==3.0 ; python_version >= "3.8" and python_full_version != "3.9.7" and python_version < "3.11"
->>>>>>> 9abdbd56
 notebook-shim==0.2.2 ; python_version >= "3.8" and python_full_version != "3.9.7" and python_version < "3.11"
 notebook==6.5.2 ; python_version >= "3.8" and python_full_version != "3.9.7" and python_version < "3.11"
 numpy==1.23.4 ; python_version >= "3.8" and python_full_version != "3.9.7" and python_version < "3.11"
@@ -153,10 +140,6 @@
 pandocfilters==1.5.0 ; python_version >= "3.8" and python_full_version != "3.9.7" and python_version < "3.11"
 papermill @ git+https://github.com/nteract/papermill.git@main ; python_version >= "3.8" and python_full_version != "3.9.7" and python_version < "3.11"
 parso==0.8.3 ; python_version >= "3.8" and python_full_version != "3.9.7" and python_version < "3.11"
-<<<<<<< HEAD
-pathlib==1.0.1 ; python_version >= "3.8" and python_full_version != "3.9.7" and python_version < "3.11"
-=======
->>>>>>> 9abdbd56
 patsy==0.5.3 ; python_version >= "3.8" and python_full_version != "3.9.7" and python_version < "3.11"
 pexpect==4.8.0 ; python_version >= "3.8" and python_full_version != "3.9.7" and python_version < "3.11" and sys_platform != "win32"
 pickleshare==0.7.5 ; python_version >= "3.8" and python_full_version != "3.9.7" and python_version < "3.11"
@@ -179,13 +162,9 @@
 pycodestyle==2.9.1 ; python_version >= "3.8" and python_full_version != "3.9.7" and python_version < "3.11"
 pycoingecko==2.3.0 ; python_version >= "3.8" and python_full_version != "3.9.7" and python_version < "3.11"
 pycparser==2.21 ; python_version >= "3.8" and python_full_version != "3.9.7" and python_version < "3.11"
-<<<<<<< HEAD
-pydeck==0.8.0 ; python_version >= "3.8" and python_full_version != "3.9.7" and python_version < "3.11"
-=======
 pycryptodome==3.17 ; python_version >= "3.8" and python_full_version != "3.9.7" and python_version < "3.11"
 pydeck==0.8.0 ; python_version >= "3.8" and python_full_version != "3.9.7" and python_version < "3.11"
 pyerfa==2.0.0.1 ; python_version >= "3.8" and python_full_version != "3.9.7" and python_version < "3.11"
->>>>>>> 9abdbd56
 pyflakes==2.5.0 ; python_version >= "3.8" and python_full_version != "3.9.7" and python_version < "3.11"
 pygments==2.14.0 ; python_version >= "3.8" and python_full_version != "3.9.7" and python_version < "3.11"
 pyhdfe==0.1.2 ; python_version >= "3.8" and python_full_version != "3.9.7" and python_version < "3.11"
